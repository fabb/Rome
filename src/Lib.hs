--- conflicted
+++ resolved
@@ -73,7 +73,6 @@
         <&> AWS.configure (maybe S3.s3 s3EndpointOverride endpointURL)
         )
 
-<<<<<<< HEAD
 
 
 allCacheKeysMissingMessage :: String
@@ -87,12 +86,8 @@
 conflictingCachesMessage
   = "Error: both \"s3Bucket\" and \"engine\" defined. \
   \ Rome cannot use both, choose one."
-=======
-bothCacheKeysMissingMessage :: String
-bothCacheKeysMissingMessage
-  = "Error: expected at least one of \"local\" or \
-  \\"S3-Bucket\" key in the [Cache] section of your Romefile."
->>>>>>> 049634bf
+
+
 
 conflictingSkipLocalCacheOptionMessage :: String
 conflictingSkipLocalCacheOptionMessage
@@ -100,13 +95,9 @@
   \in your Romefile, but you have asked Rome to skip \
   \this cache."
 
-<<<<<<< HEAD
 
 
 -- | Runs Rome with a set of `RomeOptions`.
-=======
--- | Runs Rome with `RomeOptions` on a given a `AWS.Env`.
->>>>>>> 049634bf
 runRomeWithOptions
   :: RomeOptions -- ^ The `RomeOptions` to run Rome with.
   -> RomeVersion
@@ -129,12 +120,7 @@
       lift $ encodeFile absoluteRomefilePath romeFileEntries
     _ -> throwError "Error: Programming Error. Only Utils command supported."
 
-<<<<<<< HEAD
-
-
-=======
 -- | Runs a command containing a `UDCPayload`   
->>>>>>> 049634bf
 runUDCCommand :: RomeCommand -> FilePath -> Bool -> RomeVersion -> RomeMonad ()
 runUDCCommand command absoluteRomefilePath verbose romeVersion = do
   cartfileEntries <- getCartfileEntires
@@ -153,122 +139,6 @@
 
   case command of
 
-<<<<<<< HEAD
-    Upload (RomeUDCPayload gitRepoNames platforms cachePrefixString skipLocalCache noIgnoreFlag)
-      -> do
-
-        sayVersionWarning romeVersion verbose
-
-        let
-          finalRepositoryMapEntries =
-            if _noIgnore noIgnoreFlag
-            then
-              repositoryMapEntries
-            else
-              repositoryMapEntries
-                `filterRomeFileEntriesByPlatforms` ignoreMapEntries
-        let repositoryMap = toRepositoryMap finalRepositoryMapEntries
-        let reverseRepositoryMap =
-              toInvertedRepositoryMap finalRepositoryMapEntries
-        let finalIgnoreNames =
-              if _noIgnore noIgnoreFlag then [] else ignoreFrameworks
-
-        if null gitRepoNames
-          then
-            let derivedFrameworkVersions =
-                  deriveFrameworkNamesAndVersion repositoryMap cartfileEntries
-                frameworkVersions =
-                  derivedFrameworkVersions
-                    `filterOutFrameworksAndVersionsIfNotIn` finalIgnoreNames
-                cachePrefix = CachePrefix cachePrefixString
-            in  runReaderT
-                  (uploadArtifacts mS3BucketName
-                                   mlCacheDir
-                                   mEnginePath
-                                   reverseRepositoryMap
-                                   frameworkVersions
-                                   platforms
-                  )
-                  (cachePrefix, skipLocalCache, verbose)
-          else
-            let derivedFrameworkVersions = deriveFrameworkNamesAndVersion
-                  repositoryMap
-                  (filterCartfileEntriesByGitRepoNames gitRepoNames
-                                                       cartfileEntries
-                  )
-                frameworkVersions =
-                  derivedFrameworkVersions
-                    `filterOutFrameworksAndVersionsIfNotIn` finalIgnoreNames
-                cachePrefix = CachePrefix cachePrefixString
-            in  runReaderT
-                  (uploadArtifacts mS3BucketName
-                                   mlCacheDir
-                                   mEnginePath
-                                   reverseRepositoryMap
-                                   frameworkVersions
-                                   platforms
-                  )
-                  (cachePrefix, skipLocalCache, verbose)
-
-    Download (RomeUDCPayload gitRepoNames platforms cachePrefixString skipLocalCache noIgnoreFlag)
-      -> do
-
-        sayVersionWarning romeVersion verbose
-
-        let
-          finalRepositoryMapEntries =
-            if _noIgnore noIgnoreFlag
-            then
-              repositoryMapEntries
-            else
-              repositoryMapEntries
-                `filterRomeFileEntriesByPlatforms` ignoreMapEntries
-        let repositoryMap = toRepositoryMap finalRepositoryMapEntries
-        let reverseRepositoryMap =
-              toInvertedRepositoryMap finalRepositoryMapEntries
-        let finalIgnoreNames =
-              if _noIgnore noIgnoreFlag then [] else ignoreFrameworks
-
-        if null gitRepoNames
-          then
-            let derivedFrameworkVersions =
-                  deriveFrameworkNamesAndVersion repositoryMap cartfileEntries
-                frameworkVersions =
-                  derivedFrameworkVersions
-                    `filterOutFrameworksAndVersionsIfNotIn` finalIgnoreNames
-                cachePrefix = CachePrefix cachePrefixString
-            in  runReaderT
-                  (downloadArtifacts mS3BucketName
-                                     mlCacheDir
-                                     mEnginePath
-                                     reverseRepositoryMap
-                                     frameworkVersions
-                                     platforms
-                  )
-                  (cachePrefix, skipLocalCache, verbose)
-          else
-            let derivedFrameworkVersions = deriveFrameworkNamesAndVersion
-                  repositoryMap
-                  (filterCartfileEntriesByGitRepoNames gitRepoNames
-                                                       cartfileEntries
-                  )
-                frameworkVersions =
-                  derivedFrameworkVersions
-                    `filterOutFrameworksAndVersionsIfNotIn` finalIgnoreNames
-                cachePrefix = CachePrefix cachePrefixString
-            in  runReaderT
-                  (downloadArtifacts mS3BucketName
-                                     mlCacheDir
-                                     mEnginePath
-                                     reverseRepositoryMap
-                                     frameworkVersions
-                                     platforms
-                  )
-                  (cachePrefix, skipLocalCache, verbose)
-
-    List (RomeListPayload listMode platforms cachePrefixString printFormat noIgnoreFlag)
-      -> do
-=======
     Upload (RomeUDCPayload gitRepoNames platforms cachePrefixString skipLocalCache noIgnoreFlag noSkipCurrentFlag)
       -> sayVersionWarning romeVersion verbose
         *> performWithDefaultFlow
@@ -280,6 +150,7 @@
              cachePrefixString
              mS3BucketName
              mlCacheDir
+             mEnginePath
              platforms
 
     Download (RomeUDCPayload gitRepoNames platforms cachePrefixString skipLocalCache noIgnoreFlag noSkipCurrentFlag)
@@ -293,13 +164,13 @@
              cachePrefixString
              mS3BucketName
              mlCacheDir
+             mEnginePath
              platforms
 
     List (RomeListPayload listMode platforms cachePrefixString printFormat noIgnoreFlag noSkipCurrentFlag)
       -> do
 
         currentVersion <- deriveCurrentVersion
->>>>>>> 049634bf
 
         let
           finalRepositoryMapEntries =
@@ -327,19 +198,10 @@
         let currentInvertedMap = toInvertedRepositoryMap currentMapEntries
 
         runReaderT
-<<<<<<< HEAD
-          (listArtifacts mS3BucketName
-                         mlCacheDir
-                         mEnginePath
-                         listMode
-                         reverseRepositoryMap
-                         frameworkVersions
-                         platforms
-                         printFormat
-=======
           (listArtifacts
             mS3BucketName
             mlCacheDir
+            mEnginePath
             listMode
             (reverseRepositoryMap <> if _noSkipCurrent noSkipCurrentFlag
               then currentInvertedMap
@@ -354,7 +216,6 @@
             )
             platforms
             printFormat
->>>>>>> 049634bf
           )
           (cachePrefix, SkipLocalCacheFlag False, verbose)
 
@@ -368,22 +229,22 @@
     unless uptoDate
       $  sayFunc
       $  redControlSequence
-      <> "*** Please  update to the latest Rome version: "
+      <> "*** Please update to the latest Rome version: "
       <> romeVersionToString latestVersion
       <> ". "
       <> "You are currently on: "
       <> romeVersionToString vers
       <> noColorControlSequence
 
-<<<<<<< HEAD
   -- case (mS3BucketName, mEnginePath) of
   --   (Nothing, Nothing) -> undefined -- Proceed donw regular path
   --   (Just _, Nothing) -> undefined -- Proceed donw regular path
   --   (Just b , Just e) -> throwError $ "Cannot specify both bucket \"" ++ show b ++ "\" and engine at " ++ e ++ " at the same time."
   --   (Nothing, Just e) -> undefined -- run command with all info
-=======
+
 type FlowFunction  = Maybe S3.BucketName -- ^ Just an S3 Bucket name or Nothing
   -> Maybe FilePath -- ^ Just the path to the local cache or Nothing
+  -> Maybe FilePath -- ^ Just the path to the engine or Nothing
   -> InvertedRepositoryMap -- ^ The map used to resolve `FrameworkName`s to `ProjectName`s.
   -> [FrameworkVersion] -- ^ A list of `FrameworkVersion` from which to derive Frameworks, dSYMs and .verison files
   -> [TargetPlatform] -- ^ A list of `TargetPlatform` to restrict this operation to.
@@ -406,9 +267,10 @@
   -> String -- cachePrefixString
   -> Maybe S3.BucketName -- mS3BucketName
   -> Maybe String -- mlCacheDir
+  -> Maybe String -- mEngine
   -> [TargetPlatform] -- platforms
   -> RomeMonad ()
-performWithDefaultFlow flowFunc (verbose, noIgnoreFlag, skipLocalCache, noSkipCurrentFlag) (repositoryMapEntries, ignoreMapEntries, currentMapEntries) gitRepoNames cartfileEntries cachePrefixString mS3BucketName mlCacheDir platforms
+performWithDefaultFlow flowFunc (verbose, noIgnoreFlag, skipLocalCache, noSkipCurrentFlag) (repositoryMapEntries, ignoreMapEntries, currentMapEntries) gitRepoNames cartfileEntries cachePrefixString mS3BucketName mlCacheDir mEnginePath platforms
   = do
 
     let ignoreFrameworks = concatMap _frameworks ignoreMapEntries
@@ -437,6 +299,7 @@
                 (flowFunc
                   mS3BucketName
                   mlCacheDir
+                  mEnginePath
                   reverseRepositoryMap
                   (derivedFrameworkVersions
                   `filterOutFrameworksAndVersionsIfNotIn` finalIgnoreNames
@@ -457,6 +320,7 @@
                   (flowFunc
                     mS3BucketName
                     mlCacheDir
+                    mEnginePath
                     currentInvertedMap
                     (currentFrameworkVersions
                     `filterOutFrameworksAndVersionsIfNotIn` finalIgnoreNames
@@ -480,12 +344,12 @@
         runReaderT
           (flowFunc mS3BucketName
                     mlCacheDir
+                    mEnginePath
                     reverseRepositoryMap
                     frameworkVersions
                     platforms
           )
           (cachePrefix, skipLocalCache, verbose)
->>>>>>> 049634bf
 
 -- | Lists Frameworks in the caches.
 listArtifacts
